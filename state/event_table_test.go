--- conflicted
+++ resolved
@@ -779,15 +779,6 @@
 
 	assertPrevBatch := func(roomID string, index int, wantPrevBatch string) {
 		var gotPrevBatch string
-<<<<<<< HEAD
-		err := sqlutil.WithTransaction(table.db, func(txn *sqlx.Tx) error {
-			gotPrevBatch, err = table.SelectClosestPrevBatch(txn, roomID, int64(idToNID[events[index].ID]))
-			return err
-		})
-		if err != nil {
-			t.Fatalf("failed to SelectClosestPrevBatch: %s", err)
-		}
-=======
 		_ = sqlutil.WithTransaction(db, func(txn *sqlx.Tx) error {
 			gotPrevBatch, err = table.SelectClosestPrevBatch(txn, roomID, int64(idToNID[events[index].ID]))
 			if err != nil {
@@ -795,7 +786,6 @@
 			}
 			return nil
 		})
->>>>>>> 238ada33
 		if wantPrevBatch != "" {
 			if gotPrevBatch == "" || gotPrevBatch != wantPrevBatch {
 				t.Fatalf("SelectClosestPrevBatch: got %v want %v", gotPrevBatch, wantPrevBatch)
